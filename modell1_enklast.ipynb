{
 "cells": [
  {
   "cell_type": "markdown",
   "id": "0f0cd9f3-28c8-4a42-b191-06b9dbe4d74a",
   "metadata": {},
   "source": [
    "# Den enklaste energibalansmodellen"
   ]
  },
  {
   "cell_type": "markdown",
   "id": "accd71a5-3131-40af-b843-ddd07485d29f",
   "metadata": {
    "jp-MarkdownHeadingCollapsed": true
   },
   "source": [
    "## Beskrivning\n",
    "\n",
    "Den enklaste energibalansmodellen beräknar markens temperatur vid jämvikt om Jorden inte hade en atmosfär.\n",
    "I modellen reflekteras en del av solstrålningen vid jordytan,\n",
    "och en del absorberas.\n",
    "Marken kyls av genom att utsända värmestrålning.\n",
    "\n",
    "![Första modellen](media/modell1.png)\n",
    "\n",
    "Modelen har två parametrar:\n",
    "\n",
    "- Solstrålningens intensitet (i förhållande till dagens värde) ($S$)\n",
    "- Planetens albedo ($A$)\n",
    "\n",
    "Notera att solstrålnings intensitet anges i förhållande till dagens värde i procent.\n",
    "Med andra ord erhålls solstrålningens intensitet genom att multiplicera procenten med solkonstanten $S_0$.\n",
    "Medelvärdet över hela jordytan får man sedan genom att dividera intensiteten med $4$.\n",
    "\n",
    "Albedot $A$ (mellan 0 och 1) anger den andel av solstrålningen som absorberas vid jordytan.\n",
    "Den andel som reflekteras är då $1 - A$."
   ]
  },
  {
   "cell_type": "markdown",
   "id": "06d0206f-0291-41cf-9a31-23a44ebca599",
   "metadata": {},
   "source": [
    "## Matematisk härledning\n",
    "\n",
    "### Variabler\n",
    "\n",
    "- $T_s$: Markens temperatur ($s$ står för *surface*)\n",
    "- $S$: Solstrålningens intensitet\n",
    "- $A$: Planetens albedo\n",
    "- $\\sigma$: Stefan-Boltzmanns konstant\n",
    "\n",
    "\n",
    "### Härledning\n",
    "\n",
    "Vid marken balanseras den inkommande solstrålningen av reflekterad solstrålning och markens emitterade värmestrålning:\n",
    "\n",
    "$$\\frac{S}{4}(1-A) = \\sigma T_s^4$$\n",
    "\n",
    "Bryt ut $T_s$.\n",
    "Försök gärna själv innan du tittar på lösningen."
   ]
  },
  {
   "cell_type": "markdown",
   "id": "b62c7c13-72d1-4ae5-8bdf-f1711d7dac91",
   "metadata": {},
   "source": [
    "<div class=\"alert alert-block alert-warning\">\n",
    "    Lösningen kommer nedan.\n",
    "</div>"
   ]
  },
  {
   "cell_type": "markdown",
   "id": "1f4539db-0bec-4f73-9ccf-81ae3a961f30",
   "metadata": {},
   "source": [
    "Genom att arrangera om ekvaktionen borde du få:\n",
    "\n",
    "$$T_s = \\left( \\frac{S(1-A)}{4\\sigma} \\right)^{1/4}$$\n",
    "\n",
    "Det är det här som modeller beräknar utifrån de angivna parametervärdena."
   ]
  },
  {
   "cell_type": "markdown",
   "id": "c3b06d93-806c-4a28-aee1-d711450863f4",
   "metadata": {},
   "source": [
    "## Modellkod\n",
    "\n",
    "Markera kodcellen nedan genom att klicka på den och tryck sedan på play-knappen.\n",
    "Du kommer då få upp gränssnittet för modellen under koden."
   ]
  },
  {
   "cell_type": "code",
   "execution_count": null,
<<<<<<< HEAD
   "id": "c09f3368-0bf3-490e-bf55-1613900bc34c",
=======
   "id": "498ab2d2-7ffc-4b3e-a96a-d76693d481b1",
>>>>>>> 46e0509e
   "metadata": {},
   "outputs": [],
   "source": [
    "%matplotlib widget\n",
    "import constants\n",
    "import utils\n",
    "\n",
    "\n",
    "def radiation_model_simplest(solar_intensity_percent, planet_albedo):\n",
    "    \"\"\"Simplest version of the energy balance model of the Earth.\n",
    "\n",
    "    Considers only solar intensity and the planet's surface albedo.\n",
    "\n",
    "    Returns the surface temperature in degree Celsius.\n",
    "    \"\"\"\n",
    "    solar_intensity = solar_intensity_percent / 100 * constants.SOLAR_INTENSITY\n",
    "    sigma = constants.STEFAN_BOLTZMANN_CONSTANT\n",
    "\n",
    "    sfc_temp_K = ((solar_intensity * (1 - planet_albedo)) / (4 * sigma)) ** (1 / 4)\n",
    "\n",
    "    sfc_temp_C = sfc_temp_K + constants.ABSOLUTE_ZERO_DEG_C\n",
    "    temperatures = {\"Surface temperature\": sfc_temp_C}\n",
    "\n",
    "    return temperatures\n",
    "\n",
    "\n",
    "temperatures = radiation_model_simplest(100, 0.3)\n",
    "\n",
    "\n",
    "utils.draw_thermometers(\n",
    "    temperatures,\n",
    "    radiation_model=radiation_model_simplest,\n",
    "    variables=[\"solar\", \"albedo\"],\n",
    ")"
   ]
  },
  {
   "cell_type": "markdown",
   "id": "eaba5106-7e40-417f-800b-626a4ae1fec8",
   "metadata": {},
   "source": [
    "Testa att ändra modellparametrarna och se hur det påverkar den simulerade marktemperaturen.\n",
    "\n",
    "<div class=\"alert alert-block alert-info\"> <b>Tips:</b> Du kan skriva in exakta parametervärden om du klickar på en siffra till höger.\n",
    "\n",
    "Notera att den bara accepterar punkt (t.ex. 0.1) som decimaltecken, komma (t.ex. 0,1) funkar inte.\n",
    "</div>"
   ]
  },
  {
   "cell_type": "markdown",
   "id": "b742e779-b6be-449f-9f0c-9ae3e1245ea1",
   "metadata": {},
   "source": [
    "## Nästa steg\n",
    "\n",
    "Fortsätt med energibalansmodellen med växthuseffekt genom att klicka på Nästa nedan.\n",
    "\n",
    "<div style=\"width: 100%;\">\n",
    "    <div style=\"float: left\"> \n",
    "        <a href=\"introduktion.ipynb\">« Föregående (Introduktion)</a>         \n",
    "    </div>\n",
    "    <div style=\"text-align: right\"> \n",
    "        <a href=\"modell2_vaxthuseffekt.ipynb\">Nästa (Energibalansmodell med växthuseffekt) »</a>\n",
    "    </div>\n",
    "</div>"
   ]
  }
 ],
 "metadata": {
  "kernelspec": {
   "display_name": "Python 3 (ipykernel)",
   "language": "python",
   "name": "python3"
  },
  "language_info": {
   "codemirror_mode": {
    "name": "ipython",
    "version": 3
   },
   "file_extension": ".py",
   "mimetype": "text/x-python",
   "name": "python",
   "nbconvert_exporter": "python",
   "pygments_lexer": "ipython3",
<<<<<<< HEAD
   "version": "3.10.13"
=======
   "version": "3.11.8"
>>>>>>> 46e0509e
  }
 },
 "nbformat": 4,
 "nbformat_minor": 5
}<|MERGE_RESOLUTION|>--- conflicted
+++ resolved
@@ -98,11 +98,7 @@
   {
    "cell_type": "code",
    "execution_count": null,
-<<<<<<< HEAD
    "id": "c09f3368-0bf3-490e-bf55-1613900bc34c",
-=======
-   "id": "498ab2d2-7ffc-4b3e-a96a-d76693d481b1",
->>>>>>> 46e0509e
    "metadata": {},
    "outputs": [],
    "source": [
@@ -188,11 +184,7 @@
    "name": "python",
    "nbconvert_exporter": "python",
    "pygments_lexer": "ipython3",
-<<<<<<< HEAD
    "version": "3.10.13"
-=======
-   "version": "3.11.8"
->>>>>>> 46e0509e
   }
  },
  "nbformat": 4,
